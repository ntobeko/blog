--- conflicted
+++ resolved
@@ -7,14 +7,10 @@
 url:         "http://pixyll.com"
 date_format: "%b %-d, %Y"
 
-<<<<<<< HEAD
 # Google analytics
+# Google services
 google_analytics: UA-53548208-1
-=======
-# Google services
-google_analytics:
 google_verification:
->>>>>>> bd80d451
 
 # Optional features
 animated:           false
