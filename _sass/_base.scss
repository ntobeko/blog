@charset "UTF-8";
/*!

Pixyll

A simple, beautiful theme for Jekyll that emphasizes content rather than
aesthetic fluff.

Built upon BASSCSS (http://jxnblk.github.io/basscss).

Crafted with <3 by John Otander (@4lpine) - ©2015 John Otander
MIT License http://opensource.org/licenses/MIT

*/

html, body {
  height: auto;
  min-height: 100%;
}

img {
  max-width: 100%;
}

em img {
<<<<<<< HEAD
  max-width: $measure-width + 14;
  margin-left: -7em;
=======
  max-width: 100%;
  margin-left: 0;
>>>>>>> c894f1dd
}

body {
          box-sizing: border-box;
     -moz-box-sizing: border-box;
  -webkit-box-sizing: border-box;
}<|MERGE_RESOLUTION|>--- conflicted
+++ resolved
@@ -23,13 +23,8 @@
 }
 
 em img {
-<<<<<<< HEAD
-  max-width: $measure-width + 14;
-  margin-left: -7em;
-=======
   max-width: 100%;
   margin-left: 0;
->>>>>>> c894f1dd
 }
 
 body {
